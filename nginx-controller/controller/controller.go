--- conflicted
+++ resolved
@@ -284,18 +284,14 @@
 		ings := lbc.getIngressForEndpoints(obj)
 
 		for _, ing := range ings {
-<<<<<<< HEAD
+			if !isNginxIngress(&ing) {
+				continue
+			}
 			ingEx, err := lbc.createIngress(&ing)
 			if err != nil {
 				lbc.ingQueue.requeueAfter(key, err, 5*time.Second)
 				return
 			}
-=======
-			if !isNginxIngress(&ing) {
-				continue
-			}
-			ingEx := lbc.createIngress(&ing)
->>>>>>> 38405974
 			glog.V(3).Infof("Updating Endpoints for %v/%v", ing.Name, ing.Namespace)
 			name := ing.Namespace + "-" + ing.Name
 			lbc.cnf.UpdateEndpoints(name, &ingEx)
