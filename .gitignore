--- conflicted
+++ resolved
@@ -38,13 +38,9 @@
 
 # Default certificate and key
 default.pem
-<<<<<<< HEAD
-.idea/
-=======
 
 # Dockerfiles for building
 Dockerfile
 
 # IntelliJ IDEA
-.idea
->>>>>>> 218373c3
+.idea