--- conflicted
+++ resolved
@@ -2,14 +2,10 @@
   nginxplus: true
   image:
     repository: nginx-plus-ingress
-<<<<<<< HEAD
-    tag: "1.5.1-wallarm-r1"
+    tag: "1.5.4-wallarm-r1"
     pullPolicy: IfNotPresent
   wallarm:
     enabled: true
     token: ""
     imagePullSecrets:
-    - name: my-secret
-=======
-    tag: "1.5.4"
->>>>>>> 279c726b
+    - name: my-secret